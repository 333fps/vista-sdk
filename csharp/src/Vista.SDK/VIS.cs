﻿using Microsoft.Extensions.Caching.Memory;

namespace Vista.SDK;

public interface IVIS
{
    GmodDto GetGmodDto(VisVersion visVersion);

    Gmod GetGmod(VisVersion visVersion);

    CodebooksDto GetCodebooksDto(VisVersion visVersion);

    Codebooks GetCodebooks(VisVersion visversion);

    IReadOnlyDictionary<VisVersion, Codebooks> GetCodebooksMap(IEnumerable<VisVersion> visVersions);

    IReadOnlyDictionary<VisVersion, Gmod> GetGmodsMap(IEnumerable<VisVersion> visVersions);

    IEnumerable<VisVersion> GetVisVersions();

    ValueTask<GmodVersioningDto> GetGmodVersioningDto(
        CancellationToken cancellationToken = default
    );

    ValueTask<GmodVersioning> GetGmodVersioning(CancellationToken cancellationToken = default);
}

public static partial class VisVersionExtensions { }

public sealed class VIS : IVIS
{
    private readonly MemoryCache _gmodDtoCache;
    private readonly MemoryCache _gmodCache;
    private readonly MemoryCache _codebooksDtoCache;
    private readonly MemoryCache _codebooksCache;
    private readonly MemoryCache _gmodVersioningDtoCache;
    private readonly MemoryCache _gmodVersioningCache;
    private const string _versioning = "versioning";

    public static readonly VIS Instance = new VIS();

    public VIS()
    {
        _gmodDtoCache = new MemoryCache(
            new MemoryCacheOptions
            {
                SizeLimit = 10,
                ExpirationScanFrequency = TimeSpan.FromHours(1),
            }
        );
        _gmodCache = new MemoryCache(
            new MemoryCacheOptions
            {
                SizeLimit = 10,
                ExpirationScanFrequency = TimeSpan.FromHours(1),
            }
        );
        _codebooksDtoCache = new MemoryCache(
            new MemoryCacheOptions
            {
                SizeLimit = 10,
                ExpirationScanFrequency = TimeSpan.FromHours(1),
            }
        );
        _codebooksCache = new MemoryCache(
            new MemoryCacheOptions
            {
                SizeLimit = 10,
                ExpirationScanFrequency = TimeSpan.FromHours(1),
            }
        );
        _gmodVersioningDtoCache = new MemoryCache(
            new MemoryCacheOptions
            {
                SizeLimit = 10,
                ExpirationScanFrequency = TimeSpan.FromHours(1),
            }
        );
        _gmodVersioningCache = new MemoryCache(
            new MemoryCacheOptions
            {
                SizeLimit = 10,
                ExpirationScanFrequency = TimeSpan.FromHours(1),
            }
        );
    }

    public GmodDto GetGmodDto(VisVersion visVersion)
    {
        return _gmodDtoCache.GetOrCreate(
            visVersion,
            entry =>
            {
                entry.Size = 1;
                entry.SlidingExpiration = TimeSpan.FromHours(1);

                var dto = EmbeddedResource.GetGmod(visVersion.ToVersionString());
                if (dto is null)
                    throw new Exception("Invalid state");

                return dto;
            }
        );
    }

    public Gmod GetGmod(VisVersion visVersion)
    {
        if (!visVersion.IsValid())
            throw new ArgumentException("Invalid VIS version: " + visVersion);

        return _gmodCache.GetOrCreate(
            visVersion,
            entry =>
            {
                entry.Size = 1;
                entry.SlidingExpiration = TimeSpan.FromHours(1);

                var dto = GetGmodDto(visVersion);

                return new Gmod(visVersion, dto);
            }
        );
    }

    public IReadOnlyDictionary<VisVersion, Gmod> GetGmodsMap(IEnumerable<VisVersion> visVersions)
    {
        var invalidVisVersions = visVersions.Where(v => !v.IsValid());
        if (invalidVisVersions.Any())
            throw new ArgumentException(
                "Invalid VIS versions provided: " + string.Join(", ", invalidVisVersions)
            );

        var versions = new HashSet<VisVersion>(visVersions);

        var gmods = versions.Select(v => (Version: v, Gmod: GetGmod(v))).ToArray();

        return gmods.ToDictionary(t => t.Version, t => t.Gmod);
    }

<<<<<<< HEAD
    public ValueTask<GmodVersioningDto> GetGmodVersioningDto(
        CancellationToken cancellationToken = default
    )
    {
        if (
            _gmodVersioningDtoCache.TryGetValue(
                _versioning,
                out GmodVersioningDto gmodVersioningDto
            )
        )
            return new ValueTask<GmodVersioningDto>(gmodVersioningDto);

        return Get();

        async ValueTask<GmodVersioningDto> Get()
        {
            return await _gmodVersioningDtoCache.GetOrCreateAsync(
                _versioning,
                async entry =>
                {
                    entry.Size = 1;
                    entry.SlidingExpiration = TimeSpan.FromHours(1);

                    var dto = await EmbeddedResource.GetGmodVersioning(cancellationToken);

                    if (dto is null)
                        throw new ArgumentException("Invalid state");

                    return dto;
                }
            );
        }
    }

    public ValueTask<GmodVersioning> GetGmodVersioning(
        CancellationToken cancellationToken = default
    )
    {
        if (_gmodVersioningCache.TryGetValue(_versioning, out GmodVersioning gmodVersioning))
            return new ValueTask<GmodVersioning>(gmodVersioning);

        return Get();

        async ValueTask<GmodVersioning> Get()
        {
            return await _gmodVersioningCache.GetOrCreateAsync(
                _versioning,
                async entry =>
                {
                    entry.Size = 1;
                    entry.SlidingExpiration = TimeSpan.FromHours(1);

                    var dto = await GetGmodVersioningDto(cancellationToken);

                    return new GmodVersioning(
                        dto,
                        (VisVersion targetVisVersion) => GetGmod(targetVisVersion)
                    );
                }
            );
        }
    }

    public ValueTask<CodebooksDto> GetCodebooksDto(
        VisVersion visVersion,
        CancellationToken cancellationToken = default
    )
=======
    public CodebooksDto GetCodebooksDto(VisVersion visVersion)
>>>>>>> 9e287a2c
    {
        return _codebooksDtoCache.GetOrCreate(
            visVersion,
            entry =>
            {
                entry.Size = 1;
                entry.SlidingExpiration = TimeSpan.FromHours(1);

                var dto = EmbeddedResource.GetCodebooks(visVersion.ToVersionString());
                if (dto is null)
                    throw new Exception("Invalid state");

                return dto;
            }
        );
    }

    public Codebooks GetCodebooks(VisVersion visVersion)
    {
        return _codebooksCache.GetOrCreate(
            visVersion,
            entry =>
            {
                entry.Size = 1;
                entry.SlidingExpiration = TimeSpan.FromHours(1);

                var dto = GetCodebooksDto(visVersion);

                return new Codebooks(visVersion, dto);
            }
        );
    }

    public IReadOnlyDictionary<VisVersion, Codebooks> GetCodebooksMap(
        IEnumerable<VisVersion> visVersions
    )
    {
        var invalidVisVersions = visVersions.Where(v => !v.IsValid());
        if (invalidVisVersions.Any())
            throw new ArgumentException(
                "Invalid VIS versions provided: " + string.Join(", ", invalidVisVersions)
            );

        var versions = new HashSet<VisVersion>(visVersions);

        var codebooks = versions.Select(v => (Version: v, Codebooks: GetCodebooks(v))).ToArray();

        return codebooks.ToDictionary(t => t.Version, t => t.Codebooks);
    }

    public IEnumerable<VisVersion> GetVisVersions()
    {
        return (VisVersion[])Enum.GetValues(typeof(VisVersion));
    }
}<|MERGE_RESOLUTION|>--- conflicted
+++ resolved
@@ -18,11 +18,9 @@
 
     IEnumerable<VisVersion> GetVisVersions();
 
-    ValueTask<GmodVersioningDto> GetGmodVersioningDto(
-        CancellationToken cancellationToken = default
-    );
-
-    ValueTask<GmodVersioning> GetGmodVersioning(CancellationToken cancellationToken = default);
+    GmodVersioningDto GetGmodVersioningDto();
+
+    GmodVersioning GetGmodVersioning();
 }
 
 public static partial class VisVersionExtensions { }
@@ -137,77 +135,45 @@
         return gmods.ToDictionary(t => t.Version, t => t.Gmod);
     }
 
-<<<<<<< HEAD
-    public ValueTask<GmodVersioningDto> GetGmodVersioningDto(
-        CancellationToken cancellationToken = default
-    )
-    {
-        if (
-            _gmodVersioningDtoCache.TryGetValue(
-                _versioning,
-                out GmodVersioningDto gmodVersioningDto
-            )
-        )
-            return new ValueTask<GmodVersioningDto>(gmodVersioningDto);
-
-        return Get();
-
-        async ValueTask<GmodVersioningDto> Get()
-        {
-            return await _gmodVersioningDtoCache.GetOrCreateAsync(
-                _versioning,
-                async entry =>
-                {
-                    entry.Size = 1;
-                    entry.SlidingExpiration = TimeSpan.FromHours(1);
-
-                    var dto = await EmbeddedResource.GetGmodVersioning(cancellationToken);
-
-                    if (dto is null)
-                        throw new ArgumentException("Invalid state");
-
-                    return dto;
-                }
-            );
-        }
-    }
-
-    public ValueTask<GmodVersioning> GetGmodVersioning(
-        CancellationToken cancellationToken = default
-    )
-    {
-        if (_gmodVersioningCache.TryGetValue(_versioning, out GmodVersioning gmodVersioning))
-            return new ValueTask<GmodVersioning>(gmodVersioning);
-
-        return Get();
-
-        async ValueTask<GmodVersioning> Get()
-        {
-            return await _gmodVersioningCache.GetOrCreateAsync(
-                _versioning,
-                async entry =>
-                {
-                    entry.Size = 1;
-                    entry.SlidingExpiration = TimeSpan.FromHours(1);
-
-                    var dto = await GetGmodVersioningDto(cancellationToken);
-
-                    return new GmodVersioning(
-                        dto,
-                        (VisVersion targetVisVersion) => GetGmod(targetVisVersion)
-                    );
-                }
-            );
-        }
-    }
-
-    public ValueTask<CodebooksDto> GetCodebooksDto(
-        VisVersion visVersion,
-        CancellationToken cancellationToken = default
-    )
-=======
+    public GmodVersioningDto GetGmodVersioningDto()
+    {
+        return _gmodVersioningDtoCache.GetOrCreate(
+            _versioning,
+            entry =>
+            {
+                entry.Size = 1;
+                entry.SlidingExpiration = TimeSpan.FromHours(1);
+
+                var dto = EmbeddedResource.GetGmodVersioning();
+
+                if (dto is null)
+                    throw new ArgumentException("Invalid state");
+
+                return dto;
+            }
+        );
+    }
+
+    public GmodVersioning GetGmodVersioning()
+    {
+        return _gmodVersioningCache.GetOrCreate(
+            _versioning,
+            entry =>
+            {
+                entry.Size = 1;
+                entry.SlidingExpiration = TimeSpan.FromHours(1);
+
+                var dto = GetGmodVersioningDto();
+
+                return new GmodVersioning(
+                    dto,
+                    (VisVersion targetVisVersion) => GetGmod(targetVisVersion)
+                );
+            }
+        );
+    }
+
     public CodebooksDto GetCodebooksDto(VisVersion visVersion)
->>>>>>> 9e287a2c
     {
         return _codebooksDtoCache.GetOrCreate(
             visVersion,
